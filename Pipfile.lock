--- conflicted
+++ resolved
@@ -220,10 +220,7 @@
                 "sha256:3fc47733c7e419d4bc3f6b3dc2b4f890bb743906a30d56ba4a5bfa4bbff92760",
                 "sha256:e6b01673c0fa6a13e374b50871808eb3bf7046c4b125b216f6bf1cc604cff0dc"
             ],
-<<<<<<< HEAD
-=======
             "index": "pypi",
->>>>>>> 4a40c7fd
             "markers": "python_version >= '3.9'",
             "version": "==2.5.0"
         }
